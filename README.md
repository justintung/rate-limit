[![Build Status](https://travis-ci.org/touhonoob/RateLimit.svg)](https://travis-ci.org/touhonoob/RateLimit/)
[![Code Climate](https://codeclimate.com/github/touhonoob/RateLimit/badges/gpa.svg)](https://codeclimate.com/github/touhonoob/RateLimit)
# RateLimit
PHP Rate Limiting Library With [Token Bucket Algorithm][wiki]

# Storage Adapters
- [APCu](https://pecl.php.net/package/APCu)
<<<<<<< HEAD
- [Redis](https://pecl.php.net/package/redis) or [Predis](https://github.com/nrk/predis)
=======
- [Memcached](http://php.net/manual/en/intro.memcached.php)
- [Redis](https://pecl.php.net/package/redis)
>>>>>>> dd41ed8a

# Example
````php
require 'vendor/autoload.php';

use \Touhonoob\RateLimit\RateLimit;
use \Touhonoob\RateLimit\Adapter\APC as RateLimitAdapterAPC;
use \Touhonoob\RateLimit\Adapter\Redis as RateLimitAdapterRedis;
<<<<<<< HEAD
use \Touhonoob\RateLimit\Adapter\Redis as RateLimitAdapterPredis;

$adapter = new RateLimitAdapterAPC(); // Use APC as Storage
// $adapter = new RateLimitAdapterRedis(); // Use Redis as Storage
// $adapter = new RateLimitAdapterPredis(new \Predis\Client()); // Use Redis as Storage
=======
use \Touhonoob\RateLimit\Adapter\Memcached as RateLimitAdapterMemcached;

$adapter = new RateLimitAdapterAPC(); // Use APC as Storage
// $adapter = new RateLimitAdapterRedis(); // Use Redis as Storage
// $adapter = new RateLimitAdapterMemcached(['ip.address' => 'port']); // Use memcache for storage
>>>>>>> dd41ed8a
$rateLimit = new RateLimit("myratelimit", 100, 3600, $adapter); // 100 Requests / Hour

$id = $_SERVER['REMOTE_ADDR']; // Use client IP as identity
if ($rateLimit->check($id) > 0) {
  echo "passed";
} else {
  echo "rate limit exceeded";
}
````

# Installing via Composer
````shell
curl -sS https://getcomposer.org/installer | php
composer.phar require touhonoob/rate-limit
````

# References
- [http://stackoverflow.com/a/668327/670662][stackoverflow]
- [http://en.wikipedia.org/wiki/Token_bucket][wiki]

[stackoverflow]: http://stackoverflow.com/a/668327/670662
[wiki]: http://en.wikipedia.org/wiki/Token_bucket<|MERGE_RESOLUTION|>--- conflicted
+++ resolved
@@ -5,12 +5,8 @@
 
 # Storage Adapters
 - [APCu](https://pecl.php.net/package/APCu)
-<<<<<<< HEAD
 - [Redis](https://pecl.php.net/package/redis) or [Predis](https://github.com/nrk/predis)
-=======
 - [Memcached](http://php.net/manual/en/intro.memcached.php)
-- [Redis](https://pecl.php.net/package/redis)
->>>>>>> dd41ed8a
 
 # Example
 ````php
@@ -19,23 +15,19 @@
 use \Touhonoob\RateLimit\RateLimit;
 use \Touhonoob\RateLimit\Adapter\APC as RateLimitAdapterAPC;
 use \Touhonoob\RateLimit\Adapter\Redis as RateLimitAdapterRedis;
-<<<<<<< HEAD
 use \Touhonoob\RateLimit\Adapter\Redis as RateLimitAdapterPredis;
+use \Touhonoob\RateLimit\Adapter\Memcached as RateLimitAdapterMemcached;
+
 
 $adapter = new RateLimitAdapterAPC(); // Use APC as Storage
 // $adapter = new RateLimitAdapterRedis(); // Use Redis as Storage
-// $adapter = new RateLimitAdapterPredis(new \Predis\Client()); // Use Redis as Storage
-=======
-use \Touhonoob\RateLimit\Adapter\Memcached as RateLimitAdapterMemcached;
+// $adapter = new RateLimitAdapterPredis(); // Use Predis as Storage
+// $adapter = new RateLimitAdapterMemcached(['ip.address' => 'port']); // Use memcache for storage
 
-$adapter = new RateLimitAdapterAPC(); // Use APC as Storage
-// $adapter = new RateLimitAdapterRedis(); // Use Redis as Storage
-// $adapter = new RateLimitAdapterMemcached(['ip.address' => 'port']); // Use memcache for storage
->>>>>>> dd41ed8a
 $rateLimit = new RateLimit("myratelimit", 100, 3600, $adapter); // 100 Requests / Hour
 
 $id = $_SERVER['REMOTE_ADDR']; // Use client IP as identity
-if ($rateLimit->check($id) > 0) {
+if ($rateLimit->check($id)) {
   echo "passed";
 } else {
   echo "rate limit exceeded";
